{
  "name": "microsoft-cognitiveservices-speech-sdk",
  "author": "Microsoft Corporation",
  "homepage": "https://docs.microsoft.com/azure/cognitive-services/speech-service/",
  "version": "1.5.0-alpha.0.1",
  "license": "MIT",
  "description": "Microsoft Cognitive Services Speech SDK for JavaScript",
  "keywords": [
    "microsoft",
    "cognitiveservices",
    "speech",
    "sdk",
    "javascript",
    "typescript",
    "ts",
    "js",
    "browser",
    "websocket",
    "speechtotext"
  ],
  "bugs": {
    "url": "https://github.com/Microsoft/cognitive-services-speech-sdk-js/issues"
  },
  "repository": {
    "type": "git",
    "url": "https://github.com/Microsoft/cognitive-services-speech-sdk-js"
  },
  "browser": {
    "https-proxy-agent": false
  },
  "main": "distrib/lib/src/sdk/Exports.js",
  "types": "distrib/lib/src/sdk/Exports.d.ts",
  "files": [
    "distrib/lib/**/*",
    "distrib/browser/**/*",
    "LICENSE",
    "REDIST.txt"
  ],
  "devDependencies": {
    "@types/jest": "^23.3.10",
    "@types/node": "^10.7.0",
    "@types/request": "^2.48.1",
    "@types/ws": "^6.0.1",
    "dts-bundle-webpack": "^1.0.2",
    "gulp": "^4.0.0",
    "gulp-rename": "^1.4.0",
    "gulp-sourcemaps": "^2.6.4",
    "gulp-terser": "^1.1.7",
    "gulp-tslint": "^8.0.0",
    "gulp-typescript": "^5.0.0",
    "jest": "^24.1.0",
    "jest-junit": "^6.3.0",
    "request": "^2.88.0",
    "semver": "^5.6.0",
    "source-map-loader": "^0.2.3",
    "ts-jest": "^23.10.5",
    "tslint": "^5.11.0",
    "typescript": "^3.2.1",
    "webpack-stream": "^4.0.0"
  },
  "scripts": {
    "build": "gulp compress",
    "test": "npm run lint && npm run jest",
    "jest": "jest",
    "lint": "tslint -p tsconfig.json",
    "civersion": "node ci/version.js",
    "prepack": "npm run build"
  },
  "jest": {
    "testEnvironment": "node"
  },
  "jest-junit": {
    "suiteName": "jest tests",
    "output": "./test-javascript-junit.xml",
    "classNameTemplate": "{classname}-{title}",
    "titleTemplate": "{classname}-{title}",
    "ancestorSeparator": " � ",
    "usePathForSuiteName": "true"
  },
  "dependencies": {
    "https-proxy-agent": "^2.2.1",
    "ws": "^6.1.2"
  },
<<<<<<< HEAD
  "sideEffects": false
=======
  "resolutions": {
    "extend": "3.0.2"
  }
>>>>>>> 7b763038
}<|MERGE_RESOLUTION|>--- conflicted
+++ resolved
@@ -81,11 +81,8 @@
     "https-proxy-agent": "^2.2.1",
     "ws": "^6.1.2"
   },
-<<<<<<< HEAD
-  "sideEffects": false
-=======
+  "sideEffects": false,
   "resolutions": {
     "extend": "3.0.2"
   }
->>>>>>> 7b763038
 }