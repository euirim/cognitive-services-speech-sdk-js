--- conflicted
+++ resolved
@@ -90,12 +90,8 @@
     "asn1.js-rfc5280": "^3.0.0",
     "https-proxy-agent": "^2.2.2",
     "simple-lru-cache": "0.0.2",
-<<<<<<< HEAD
-    "ws": "^6.1.2",
     "es6-promise": "^4.2.8"
-=======
     "ws": "^7.1.1"
->>>>>>> 2a1f238d
   },
   "resolutions": {
     "extend": "3.0.2"
